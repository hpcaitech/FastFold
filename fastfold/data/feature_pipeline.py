# Copyright 2021 AlQuraishi Laboratory
# Copyright 2021 DeepMind Technologies Limited
#
# Licensed under the Apache License, Version 2.0 (the "License");
# you may not use this file except in compliance with the License.
# You may obtain a copy of the License at
#
#      http://www.apache.org/licenses/LICENSE-2.0
#
# Unless required by applicable law or agreed to in writing, software
# distributed under the License is distributed on an "AS IS" BASIS,
# WITHOUT WARRANTIES OR CONDITIONS OF ANY KIND, either express or implied.
# See the License for the specific language governing permissions and
# limitations under the License.

import copy
from typing import Mapping, Tuple, List, Optional, Dict, Sequence

import ml_collections
import numpy as np
import torch

from fastfold.data import input_pipeline, input_pipeline_multimer


FeatureDict = Mapping[str, np.ndarray]
TensorDict = Dict[str, torch.Tensor]


def np_to_tensor_dict(
    np_example: Mapping[str, np.ndarray],
    features: Sequence[str],
) -> TensorDict:
    """Creates dict of tensors from a dict of NumPy arrays.

    Args:
        np_example: A dict of NumPy feature arrays.
        features: A list of strings of feature names to be returned in the dataset.

    Returns:
        A dictionary of features mapping feature names to features. Only the given
        features are returned, all other ones are filtered out.
    """
    tensor_dict = {
        k: torch.tensor(v) for k, v in np_example.items() if k in features
    }
    return tensor_dict


def make_data_config(
    config: ml_collections.ConfigDict,
    mode: str,
    num_res: int,
) -> Tuple[ml_collections.ConfigDict, List[str]]:
    cfg = copy.deepcopy(config)
    mode_cfg = cfg[mode]
    with cfg.unlocked():
        if mode_cfg.crop_size is None:
            mode_cfg.crop_size = num_res

    feature_names = cfg.common.unsupervised_features

    if cfg.common.use_templates:
        feature_names += cfg.common.template_features

    if cfg[mode].supervised:
        feature_names += cfg.supervised.supervised_features

    return cfg, feature_names


def np_example_to_features(
    np_example: FeatureDict,
    config: ml_collections.ConfigDict,
    is_multimer: bool,
    mode: str,
):
    np_example = dict(np_example)
<<<<<<< HEAD
    print("np_example seq_length", np_example["seq_length"])
=======
>>>>>>> 9ab281fe
    if is_multimer:
        num_res = int(np_example["seq_length"][0])
    else:
        num_res = int(np_example["seq_length"][0])
    cfg, feature_names = make_data_config(config, mode=mode, num_res=num_res)

    if "deletion_matrix_int" in np_example:
        np_example["deletion_matrix"] = np_example.pop(
            "deletion_matrix_int"
        ).astype(np.float32)

    tensor_dict = np_to_tensor_dict(
        np_example=np_example, features=feature_names
    )

    with torch.no_grad():
        if is_multimer:
            features = input_pipeline_multimer.process_tensors_from_config(
                tensor_dict,
                cfg.common,
                cfg[mode],
            )
        else:
            features = input_pipeline.process_tensors_from_config(
                tensor_dict,
                cfg.common,
                cfg[mode],
            )

    return {k: v for k, v in features.items()}


class FeaturePipeline:
    def __init__(
        self,
        config: ml_collections.ConfigDict,
    ):
        self.config = config

    def process_features(
        self,
        raw_features: FeatureDict,
        mode: str = "train", 
        is_multimer: bool = False,
    ) -> FeatureDict:
        return np_example_to_features(
            np_example=raw_features,
            config=self.config,
            mode=mode,
            is_multimer=is_multimer,
        )<|MERGE_RESOLUTION|>--- conflicted
+++ resolved
@@ -76,10 +76,6 @@
     mode: str,
 ):
     np_example = dict(np_example)
-<<<<<<< HEAD
-    print("np_example seq_length", np_example["seq_length"])
-=======
->>>>>>> 9ab281fe
     if is_multimer:
         num_res = int(np_example["seq_length"][0])
     else:
