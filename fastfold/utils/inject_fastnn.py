# Copyright 2022 BioMap (Beijing) Intelligence Technology Limited
# Copyright 2022 HPC-AI Technology Inc.
#
# Licensed under the Apache License, Version 2.0 (the "License");
# you may not use this file except in compliance with the License.
# You may obtain a copy of the License at
#
#      http://www.apache.org/licenses/LICENSE-2.0
#
# Unless required by applicable law or agreed to in writing, software
# distributed under the License is distributed on an "AS IS" BASIS,
# WITHOUT WARRANTIES OR CONDITIONS OF ANY KIND, either express or implied.
# See the License for the specific language governing permissions and
# limitations under the License.
import torch

from fastfold.model.fastnn import EvoformerStack, ExtraMSAStack
from fastfold.model.fastnn.embedders import TemplateEmbedder
<<<<<<< HEAD
from fastfold.model.fastnn.ops import RecyclingEmbedder, InputEmbedder

=======
>>>>>>> 5856a30a

def copy_layernorm(model_fast, model_ori):
    model_fast.weight.copy_(model_ori.weight)
    model_fast.bias.copy_(model_ori.bias)


def copy_linear(model_fast, model_ori):
    model_fast.weight.copy_(model_ori.weight)
    if model_fast.use_bias:
        model_fast.bias.copy_(model_ori.bias)


def copy_native_linear(model_fast, model_ori):
    model_fast.weight.copy_(model_ori.weight)
    try:
        model_fast.bias.copy_(model_ori.bias)
    except:
        pass


def copy_kv_linear(model_fast, ori_k, ori_v):
    model_fast.weight.copy_(torch.cat((ori_k.weight, ori_v.weight), dim=0))


def copy_qkv_linear(model_fast, ori_q, ori_k, ori_v):
    model_fast.weight.copy_(torch.cat((ori_q.weight, ori_k.weight, ori_v.weight), dim=0))


def copy_attention(model_fast, model_ori):
    copy_qkv_linear(model_fast.to_qkv, model_ori.linear_q, model_ori.linear_k, model_ori.linear_v)
    copy_linear(model_fast.gating_linear, model_ori.linear_g)
    copy_linear(model_fast.o_linear, model_ori.linear_o)

    try:
        model_fast.gating_bias.copy_(model_ori.linear_g.bias)
    except:
        print("no gating_bias need copy")


def copy_left_right(model_fast, ori_left, ori_right):
    model_fast.weight.copy_(torch.cat((ori_left.weight, ori_right.weight), dim=0))
    model_fast.bias.copy_(torch.cat((ori_left.bias, ori_right.bias), dim=0))


def copy_transition(model_fast, model_ori):
    copy_layernorm(model_fast.norm, model_ori.layer_norm)
    copy_linear(model_fast.linear1, model_ori.linear_1)
    copy_linear(model_fast.linear2, model_ori.linear_2)


def copy_triangle(model_fast, model_ori):
    copy_layernorm(model_fast.layernorm1, model_ori.layer_norm_in)
    copy_layernorm(model_fast.layernorm2, model_ori.layer_norm_out)
    copy_linear(model_fast.output_gate, model_ori.linear_g)
    copy_linear(model_fast.output_projection, model_ori.linear_z)
    model_fast.output_bias.copy_(model_ori.linear_z.bias)

    copy_left_right(model_fast.left_right_projection, model_ori.linear_a_p, model_ori.linear_b_p)

    copy_left_right(model_fast.left_right_gate, model_ori.linear_a_g, model_ori.linear_b_g)


def copy_triangle_att(model_fast, model_ori):
    copy_layernorm(model_fast.layernorm1, model_ori.layer_norm)
    copy_linear(model_fast.linear_b, model_ori.linear)
    copy_attention(model_fast.attention, model_ori.mha)

    model_fast.out_bias.copy_(model_ori.mha.linear_o.bias)


def copy_native_att(model_fast, model_ori):
    copy_native_linear(model_fast.linear_q, model_ori.linear_q)
    copy_native_linear(model_fast.linear_k, model_ori.linear_k)
    copy_native_linear(model_fast.linear_v, model_ori.linear_v)
    copy_native_linear(model_fast.linear_o, model_ori.linear_o)
    if model_ori.gating:
         copy_native_linear(model_fast.linear_g, model_ori.linear_g)


def copy_evoformer_para(block_fast, block_ori):
    # msa_stack
    # MSARowAttentionWithPairBias
    copy_layernorm(block_fast.msa.MSARowAttentionWithPairBias.layernormM,
                   block_ori.msa_att_row.layer_norm_m)
    copy_layernorm(block_fast.msa.MSARowAttentionWithPairBias.layernormZ,
                   block_ori.msa_att_row.layer_norm_z)

    copy_attention(block_fast.msa.MSARowAttentionWithPairBias.attention,
                   block_ori.msa_att_row.mha)

    block_fast.msa.MSARowAttentionWithPairBias.linear_b_weights.copy_(
        block_ori.msa_att_row.linear_z.weight)

    block_fast.msa.MSARowAttentionWithPairBias.out_bias.copy_(
        block_ori.msa_att_row.mha.linear_o.bias)

    # MSAColumnAttention
    copy_layernorm(block_fast.msa.MSAColumnAttention.layernormM,
                   block_ori.msa_att_col._msa_att.layer_norm_m)

    copy_attention(block_fast.msa.MSAColumnAttention.attention,
                   block_ori.msa_att_col._msa_att.mha)

    # MSATransition
    copy_transition(block_fast.msa.MSATransition, block_ori.core.msa_transition)

    # communication
    copy_layernorm(block_fast.communication.layernormM,
                   block_ori.core.outer_product_mean.layer_norm)
    copy_linear(block_fast.communication.linear_a, block_ori.core.outer_product_mean.linear_1)
    copy_linear(block_fast.communication.linear_b, block_ori.core.outer_product_mean.linear_2)
    copy_linear(block_fast.communication.o_linear, block_ori.core.outer_product_mean.linear_out)

    # pair_stack
    # TriangleMultiplicationOutgoing
    copy_triangle(block_fast.pair.TriangleMultiplicationOutgoing, block_ori.core.tri_mul_out)
    # TriangleMultiplicationIncoming
    copy_triangle(block_fast.pair.TriangleMultiplicationIncoming, block_ori.core.tri_mul_in)

    # TriangleAttentionStartingNode
    copy_triangle_att(block_fast.pair.TriangleAttentionStartingNode,
                      block_ori.core.tri_att_start)
    copy_triangle_att(block_fast.pair.TriangleAttentionEndingNode, block_ori.core.tri_att_end)

    copy_transition(block_fast.pair.PairTransition, block_ori.core.pair_transition)


def copy_global_attention(model_fast, model_ori):
    copy_linear(model_fast.to_q, model_ori.linear_q)
    copy_kv_linear(model_fast.to_kv, model_ori.linear_k, model_ori.linear_v)
    copy_linear(model_fast.gating_linear, model_ori.linear_g)
    copy_linear(model_fast.o_linear, model_ori.linear_o)

    try:
        model_fast.gating_bias.copy_(model_ori.linear_g.bias)
    except:
        print("no gating_bias need copy")


def copy_extra_msa_para(block_fast, block_ori):
    # msa_stack
    # MSARowAttentionWithPairBias
    copy_layernorm(
        block_fast.msa_stack.MSARowAttentionWithPairBias.layernormM,
        block_ori.msa_att_row.layer_norm_m,
    )
    copy_layernorm(
        block_fast.msa_stack.MSARowAttentionWithPairBias.layernormZ,
        block_ori.msa_att_row.layer_norm_z,
    )

    copy_attention(
        block_fast.msa_stack.MSARowAttentionWithPairBias.attention,
        block_ori.msa_att_row.mha,
    )

    block_fast.msa_stack.MSARowAttentionWithPairBias.linear_b_weights.copy_(
        block_ori.msa_att_row.linear_z.weight
    )

    block_fast.msa_stack.MSARowAttentionWithPairBias.out_bias.copy_(
        block_ori.msa_att_row.mha.linear_o.bias
    )

    # MSAColumnAttention
    copy_layernorm(
        block_fast.msa_stack.MSAColumnAttention.layernormM,
        block_ori.msa_att_col.layer_norm_m,
    )

    copy_global_attention(
        block_fast.msa_stack.MSAColumnAttention.global_attention,
        block_ori.msa_att_col.global_attention,
    )

    # MSATransition
    copy_transition(block_fast.msa_stack.MSATransition, block_ori.core.msa_transition)

    # communication
    comm_model = (
        block_ori.core.outer_product_mean# if not block_ori.is_multimer else block_ori.outer_product_mean
    )
    copy_layernorm(block_fast.communication.layernormM, comm_model.layer_norm)
    copy_linear(block_fast.communication.linear_a, comm_model.linear_1)
    copy_linear(block_fast.communication.linear_b, comm_model.linear_2)
    copy_linear(block_fast.communication.o_linear, comm_model.linear_out)

    # pair_stack
    # TriangleMultiplicationOutgoing
    copy_triangle(
        block_fast.pair_stack.TriangleMultiplicationOutgoing, block_ori.core.tri_mul_out
    )
    # TriangleMultiplicationIncoming
    copy_triangle(
        block_fast.pair_stack.TriangleMultiplicationIncoming, block_ori.core.tri_mul_in
    )

    # TriangleAttentionStartingNode
    copy_triangle_att(
        block_fast.pair_stack.TriangleAttentionStartingNode,
        block_ori.core.tri_att_start,
    )
    copy_triangle_att(
        block_fast.pair_stack.TriangleAttentionEndingNode, block_ori.core.tri_att_end
    )

    copy_transition(
        block_fast.pair_stack.PairTransition, block_ori.core.pair_transition
    )


def copy_template_pair_stack_para(block_fast, block_ori):
    # TriangleMultiplicationOutgoing
    copy_triangle(block_fast.TriangleMultiplicationOutgoing, block_ori.tri_mul_out)
    # TriangleMultiplicationIncoming
    copy_triangle(block_fast.TriangleMultiplicationIncoming, block_ori.tri_mul_in)

    # TriangleAttentionStartingNode
    copy_triangle_att(block_fast.TriangleAttentionStartingNode, block_ori.tri_att_start)
    copy_triangle_att(block_fast.TriangleAttentionEndingNode, block_ori.tri_att_end)

    copy_transition(block_fast.PairTransition, block_ori.pair_transition)


def copy_template_pair_block_para(fast_module, target_module):
    with torch.no_grad():
        for ori_block, fast_block in zip(target_module.blocks, fast_module.blocks):
            copy_template_pair_stack_para(fast_block, ori_block)
            if ori_block.training == False:
                fast_block.eval()


def copy_template_para(block_fast, block_ori):
    # TemplateAngleEmbedder
    copy_linear(block_fast.template_angle_embedder.linear_1, 
                block_ori.template_angle_embedder.linear_1)
    copy_linear(block_fast.template_angle_embedder.linear_2, 
                block_ori.template_angle_embedder.linear_2)
    
    # TemplatePairEmbedder
    copy_linear(block_fast.template_pair_embedder.linear, 
                block_ori.template_pair_embedder.linear)
    
    # TemplatePairStack
    copy_template_pair_block_para(block_fast.template_pair_stack, 
                                  block_ori.template_pair_stack)
    copy_layernorm(block_fast.template_pair_stack.layer_norm,
                   block_ori.template_pair_stack.layer_norm)
    
    # TemplatePointwiseAttention
    copy_native_att(block_fast.template_pointwise_att.mha,
                    block_ori.template_pointwise_att.mha)
<<<<<<< HEAD


def inject_evoformer(model):
    with torch.no_grad():
        target_module = model.evoformer
        fast_module = EvoformerStack(
            c_m=target_module.blocks[0].msa_att_row.c_in,
            c_z=target_module.blocks[0].msa_att_row.c_z,
            c_s=target_module.linear.out_features,
            no_blocks=len(target_module.blocks),
            blocks_per_ckpt=target_module.blocks_per_ckpt,
            clear_cache_between_blocks=target_module.clear_cache_between_blocks,
            is_multimer=target_module.blocks[0].is_multimer,
        )
        for target_block, fast_block in zip(target_module.blocks, fast_module.blocks):
            copy_evoformer_para(fast_block, target_block)
            if target_block.training == False:
                fast_block.eval()
        copy_linear(fast_module.linear, target_module.linear)
        model.evoformer = fast_module


def inject_extramsa(model):
    with torch.no_grad():
        target_module = model.extra_msa_stack
        fast_module = ExtraMSAStack(
            c_m=target_module.blocks[0].msa_att_row.c_in,
            c_z=target_module.blocks[0].msa_att_row.c_z,
            no_blocks=len(target_module.blocks),
            clear_cache_between_blocks=target_module.clear_cache_between_blocks,
            is_multimer=target_module.blocks[0].is_multimer,
        )
        for target_block, fast_block in zip(target_module.blocks, fast_module.blocks):
            copy_extra_msa_para(fast_block, target_block)
            if target_block.training == False:
                fast_block.eval()
        model.extra_msa_stack = fast_module


def inject_template(model):
    with torch.no_grad():
        target_module = model.template_embedder
        fast_module = TemplateEmbedder(config=model.template_embedder.config)
        copy_template_para(fast_module, target_module)
        if target_module.training == False:
            fast_module.eval()
        model.template_embedder = fast_module

=======
>>>>>>> 5856a30a

def inject_embedder(model):
    if model.evoformer.blocks[0].is_multimer:
        return

<<<<<<< HEAD
    # recycle embedder
    with torch.no_grad():
        target_module = model.recycling_embedder
        fast_module = RecyclingEmbedder(
            c_m=target_module.c_m,
            c_z=target_module.c_z,
            min_bin=target_module.min_bin,
            max_bin=target_module.max_bin,
            no_bins=target_module.no_bins,
            inf=target_module.inf
        )
        copy_native_linear(fast_module.linear, target_module.linear)
        copy_layernorm(fast_module.layer_norm_m, target_module.layer_norm_m)
        copy_layernorm(fast_module.layer_norm_z, target_module.layer_norm_z)
        if target_module.training == False:
            fast_module.eval()
        model.recycling_embedder = fast_module

    # input embedder
    with torch.no_grad():
        target_module = model.input_embedder
        fast_module = InputEmbedder(
            tf_dim=target_module.tf_dim,
            msa_dim=target_module.msa_dim,
            c_z=target_module.c_z,
            c_m=target_module.c_m,
            relpos_k=target_module.relpos_k,
        )
        copy_linear(fast_module.linear_tf_z_i, target_module.linear_tf_z_i)
        copy_linear(fast_module.linear_tf_z_j, target_module.linear_tf_z_j)
        copy_linear(fast_module.linear_tf_m, target_module.linear_tf_m)
        copy_linear(fast_module.linear_msa_m, target_module.linear_msa_m)
        copy_linear(fast_module.linear_relpos, target_module.linear_relpos)
        if target_module.training == False:
            fast_module.eval()
        model.input_embedder = fast_module
=======
def inject_evoformer(model):
    with torch.no_grad():
        target_module = model.evoformer
        fast_module = EvoformerStack(
            c_m=target_module.blocks[0].msa_att_row.c_in,
            c_z=target_module.blocks[0].msa_att_row.c_z,
            c_s=target_module.linear.out_features,
            no_blocks=len(target_module.blocks),
            blocks_per_ckpt=target_module.blocks_per_ckpt,
            clear_cache_between_blocks=target_module.clear_cache_between_blocks,
            is_multimer=target_module.blocks[0].is_multimer,
        )
        for target_block, fast_block in zip(target_module.blocks, fast_module.blocks):
            copy_evoformer_para(fast_block, target_block)
            if target_block.training == False:
                fast_block.eval()
        copy_linear(fast_module.linear, target_module.linear)
        model.evoformer = fast_module


def inject_extramsa(model):
    with torch.no_grad():
        target_module = model.extra_msa_stack
        fast_module = ExtraMSAStack(
            c_m=target_module.blocks[0].msa_att_row.c_in,
            c_z=target_module.blocks[0].msa_att_row.c_z,
            no_blocks=len(target_module.blocks),
            clear_cache_between_blocks=target_module.clear_cache_between_blocks,
            is_multimer=target_module.blocks[0].is_multimer,
        )
        for target_block, fast_block in zip(target_module.blocks, fast_module.blocks):
            copy_extra_msa_para(fast_block, target_block)
            if target_block.training == False:
                fast_block.eval()
        model.extra_msa_stack = fast_module


def inject_template(model):
    with torch.no_grad():
        target_module = model.template_embedder
        fast_module = TemplateEmbedder(config=model.template_embedder.config)
        copy_template_para(fast_module, target_module)
        if target_module.training == False:
            fast_module.eval()
        model.template_embedder = fast_module
>>>>>>> 5856a30a


def inject_fastnn(model):
    inject_evoformer(model)
    inject_extramsa(model)
    inject_template(model)
<<<<<<< HEAD
    inject_embedder(model)
=======
>>>>>>> 5856a30a
    return model<|MERGE_RESOLUTION|>--- conflicted
+++ resolved
@@ -16,11 +16,8 @@
 
 from fastfold.model.fastnn import EvoformerStack, ExtraMSAStack
 from fastfold.model.fastnn.embedders import TemplateEmbedder
-<<<<<<< HEAD
 from fastfold.model.fastnn.ops import RecyclingEmbedder, InputEmbedder
 
-=======
->>>>>>> 5856a30a
 
 def copy_layernorm(model_fast, model_ori):
     model_fast.weight.copy_(model_ori.weight)
@@ -273,7 +270,6 @@
     # TemplatePointwiseAttention
     copy_native_att(block_fast.template_pointwise_att.mha,
                     block_ori.template_pointwise_att.mha)
-<<<<<<< HEAD
 
 
 def inject_evoformer(model):
@@ -322,14 +318,11 @@
             fast_module.eval()
         model.template_embedder = fast_module
 
-=======
->>>>>>> 5856a30a
 
 def inject_embedder(model):
     if model.evoformer.blocks[0].is_multimer:
         return
-
-<<<<<<< HEAD
+ 
     # recycle embedder
     with torch.no_grad():
         target_module = model.recycling_embedder
@@ -366,61 +359,11 @@
         if target_module.training == False:
             fast_module.eval()
         model.input_embedder = fast_module
-=======
-def inject_evoformer(model):
-    with torch.no_grad():
-        target_module = model.evoformer
-        fast_module = EvoformerStack(
-            c_m=target_module.blocks[0].msa_att_row.c_in,
-            c_z=target_module.blocks[0].msa_att_row.c_z,
-            c_s=target_module.linear.out_features,
-            no_blocks=len(target_module.blocks),
-            blocks_per_ckpt=target_module.blocks_per_ckpt,
-            clear_cache_between_blocks=target_module.clear_cache_between_blocks,
-            is_multimer=target_module.blocks[0].is_multimer,
-        )
-        for target_block, fast_block in zip(target_module.blocks, fast_module.blocks):
-            copy_evoformer_para(fast_block, target_block)
-            if target_block.training == False:
-                fast_block.eval()
-        copy_linear(fast_module.linear, target_module.linear)
-        model.evoformer = fast_module
-
-
-def inject_extramsa(model):
-    with torch.no_grad():
-        target_module = model.extra_msa_stack
-        fast_module = ExtraMSAStack(
-            c_m=target_module.blocks[0].msa_att_row.c_in,
-            c_z=target_module.blocks[0].msa_att_row.c_z,
-            no_blocks=len(target_module.blocks),
-            clear_cache_between_blocks=target_module.clear_cache_between_blocks,
-            is_multimer=target_module.blocks[0].is_multimer,
-        )
-        for target_block, fast_block in zip(target_module.blocks, fast_module.blocks):
-            copy_extra_msa_para(fast_block, target_block)
-            if target_block.training == False:
-                fast_block.eval()
-        model.extra_msa_stack = fast_module
-
-
-def inject_template(model):
-    with torch.no_grad():
-        target_module = model.template_embedder
-        fast_module = TemplateEmbedder(config=model.template_embedder.config)
-        copy_template_para(fast_module, target_module)
-        if target_module.training == False:
-            fast_module.eval()
-        model.template_embedder = fast_module
->>>>>>> 5856a30a
 
 
 def inject_fastnn(model):
     inject_evoformer(model)
     inject_extramsa(model)
     inject_template(model)
-<<<<<<< HEAD
     inject_embedder(model)
-=======
->>>>>>> 5856a30a
     return model