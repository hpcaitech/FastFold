# Copyright 2021 AlQuraishi Laboratory
# Copyright 2021 DeepMind Technologies Limited
#
# Licensed under the Apache License, Version 2.0 (the "License");
# you may not use this file except in compliance with the License.
# You may obtain a copy of the License at
#
#      http://www.apache.org/licenses/LICENSE-2.0
#
# Unless required by applicable law or agreed to in writing, software
# distributed under the License is distributed on an "AS IS" BASIS,
# WITHOUT WARRANTIES OR CONDITIONS OF ANY KIND, either express or implied.
# See the License for the specific language governing permissions and
# limitations under the License.

from functools import partial
import torch
import torch.nn as nn

from fastfold.data import data_transforms_multimer
from fastfold.utils.feats import (
    pseudo_beta_fn,
    build_extra_msa_feat,
    build_template_angle_feat,
    build_template_pair_feat,
    atom14_to_atom37,
)
from fastfold.model.nn.embedders import (
    InputEmbedder,
    RecyclingEmbedder,
    TemplateEmbedder,
    ExtraMSAEmbedder,
)
from fastfold.model.nn.embedders_multimer import TemplateEmbedderMultimer, InputEmbedderMultimer
from fastfold.model.nn.evoformer import EvoformerStack, ExtraMSAStack
from fastfold.model.nn.heads import AuxiliaryHeads
import fastfold.common.residue_constants as residue_constants
from fastfold.model.nn.structure_module import StructureModule
from fastfold.model.loss import (
    compute_plddt,
)
from fastfold.utils.tensor_utils import (
    dict_multimap,
    tensor_tree_map,
)


class AlphaFold(nn.Module):
    """
    Alphafold 2.

    Implements Algorithm 2 (but with training).
    """

    def __init__(self, config):
        """
        Args:
            config:
                A dict-like config object (like the one in config.py)
        """
        super(AlphaFold, self).__init__()

        self.globals = config.globals
        config = config.model
        template_config = config.template
        extra_msa_config = config.extra_msa

        # Main trunk + structure module
        if self.globals.is_multimer:
            self.input_embedder = InputEmbedderMultimer(
                **config["input_embedder"],
            )
            self.template_embedder = TemplateEmbedderMultimer(
                template_config,
            )
        else:   
            self.input_embedder = InputEmbedder(
                **config["input_embedder"],
            )
            self.template_embedder = TemplateEmbedder(
                template_config,
            )

        self.recycling_embedder = RecyclingEmbedder(
            **config["recycling_embedder"],
        )
        self.extra_msa_embedder = ExtraMSAEmbedder(
            **extra_msa_config["extra_msa_embedder"],
        )
        self.extra_msa_stack = ExtraMSAStack(
            **extra_msa_config["extra_msa_stack"],
        )
        self.evoformer = EvoformerStack(
            **config["evoformer_stack"],
        )
        self.structure_module = StructureModule(
            is_multimer=self.globals.is_multimer,
            **config["structure_module"],
        )

        self.aux_heads = AuxiliaryHeads(
            config["heads"],
        )

        self.config = config

    def embed_templates(self, batch, z, pair_mask, templ_dim): 
        # Embed the templates one at a time (with a poor man's vmap)
        template_embeds = []
        n_templ = batch["template_aatype"].shape[templ_dim]
        for i in range(n_templ):
            idx = batch["template_aatype"].new_tensor(i)
            single_template_feats = tensor_tree_map(
                lambda t: torch.index_select(t, templ_dim, idx),
                batch,
            )

            single_template_embeds = {}
            if self.config.template.embed_angles:
                template_angle_feat = build_template_angle_feat(
                    single_template_feats,
                )

                # [*, S_t, N, C_m]
                a = self.template_angle_embedder(template_angle_feat)

                single_template_embeds["angle"] = a

            # [*, S_t, N, N, C_t]
            t = build_template_pair_feat(
                single_template_feats,
                use_unit_vector=self.config.template.use_unit_vector,
                inf=self.config.template.inf,
                eps=self.config.template.eps,
                **self.config.template.distogram,
            ).to(z.dtype)
            t = self.template_pair_embedder(t)

            single_template_embeds.update({"pair": t})

            template_embeds.append(single_template_embeds)

        template_embeds = dict_multimap(
            partial(torch.cat, dim=templ_dim),
            template_embeds,
        )

        # [*, S_t, N, N, C_z]
        t = self.template_pair_stack(
            template_embeds["pair"], 
            pair_mask.unsqueeze(-3).to(dtype=z.dtype), 
            chunk_size=self.globals.chunk_size,
            _mask_trans=self.config._mask_trans,
        )

        # [*, N, N, C_z]
        t = self.template_pointwise_att(
            t, 
            z, 
            template_mask=batch["template_mask"].to(dtype=z.dtype),
            chunk_size=self.globals.chunk_size,
        )
        t = t * (torch.sum(batch["template_mask"]) > 0)

        ret = {}
        if self.config.template.embed_angles:
            ret["template_angle_embedding"] = template_embeds["angle"]

        ret.update({"template_pair_embedding": t})

        return ret

    def iteration(self, feats, m_1_prev, z_prev, x_prev, _recycle=True):
        # Primary output dictionary
        outputs = {}

        dtype = next(self.parameters()).dtype
        for k in feats:
            if(feats[k].dtype == torch.float32):
                feats[k] = feats[k].to(dtype=dtype)

        # Grab some data about the input
        batch_dims = feats["target_feat"].shape[:-2]
        no_batch_dims = len(batch_dims)
        n = feats["target_feat"].shape[-2]
        n_seq = feats["msa_feat"].shape[-3]
        device = feats["target_feat"].device

        # Prep some features
        seq_mask = feats["seq_mask"]
        pair_mask = seq_mask[..., None] * seq_mask[..., None, :]
        msa_mask = feats["msa_mask"]

        # Initialize the MSA and pair representations

        # m: [*, S_c, N, C_m]
        # z: [*, N, N, C_z]
        m, z = (
            self.input_embedder(
                feats["target_feat"],
                feats["residue_index"],
                feats["msa_feat"],
            )
            if not self.globals.is_multimer
            else self.input_embedder(feats)
        )

        # Initialize the recycling embeddings, if needs be
        if None in [m_1_prev, z_prev, x_prev]:
            # [*, N, C_m]
            m_1_prev = m.new_zeros(
                (*batch_dims, n, self.config.input_embedder.c_m),
                requires_grad=False,
            )

            # [*, N, N, C_z]
            z_prev = z.new_zeros(
                (*batch_dims, n, n, self.config.input_embedder.c_z),
                requires_grad=False,
            )

            # [*, N, 3]
            x_prev = z.new_zeros(
                (*batch_dims, n, residue_constants.atom_type_num, 3),
                requires_grad=False,
            )

        x_prev, _ = pseudo_beta_fn(feats["aatype"], x_prev, None)
        x_prev = x_prev.to(dtype=z.dtype)

        # m_1_prev_emb: [*, N, C_m]
        # z_prev_emb: [*, N, N, C_z]
        m_1_prev, z_prev = self.recycling_embedder(
            m_1_prev,
            z_prev,
            x_prev,
        )

        # If the number of recycling iterations is 0, skip recycling
        # altogether. We zero them this way instead of computing them
        # conditionally to avoid leaving parameters unused, which has annoying
        # implications for DDP training.
        if(not _recycle):
            m_1_prev *= 0
            z_prev *= 0

        # [*, S_c, N, C_m]
        m[..., 0, :, :] += m_1_prev

        # [*, N, N, C_z]
        z += z_prev

        # Possibly prevents memory fragmentation
        del m_1_prev, z_prev, x_prev

        # Embed the templates + merge with MSA/pair embeddings
        if self.config.template.enabled:
            template_feats = {
                k: v for k, v in feats.items() if k.startswith("template_")
            }
<<<<<<< HEAD
=======

            if self.globals.is_multimer:
                asym_id = feats["asym_id"]
                multichain_mask_2d = asym_id[..., None] == asym_id[..., None, :]
                template_embeds = self.template_embedder(
                    template_feats,
                    z,
                    pair_mask.to(dtype=z.dtype),
                    no_batch_dims,
                    chunk_size=self.globals.chunk_size,
                    multichain_mask_2d=multichain_mask_2d,
                )
                feats["template_torsion_angles_mask"] = (
                    template_embeds["template_mask"]
                )
            else:
                template_embeds = self.template_embedder(
                    template_feats,
                    z,
                    pair_mask.to(dtype=z.dtype),
                    no_batch_dims,
                    self.globals.chunk_size
                )
>>>>>>> 9ab281fe

            if self.globals.is_multimer:
                asym_id = feats["asym_id"]
                multichain_mask_2d = asym_id[..., None] == asym_id[..., None, :]
                template_embeds = self.template_embedder(
                    template_feats,
                    z,
                    pair_mask.to(dtype=z.dtype),
                    no_batch_dims,
                    chunk_size=self.globals.chunk_size,
                    multichain_mask_2d=multichain_mask_2d,
                )
                feats["template_torsion_angles_mask"] = (
                    template_embeds["template_mask"]
                )
                # [*, N, N, C_z]
                z += template_embeds["template_pair_embedding"]
            else:
                template_embeds, z = self.template_embedder(
                    template_feats,
                    z,
                    pair_mask.to(dtype=z.dtype),
                    no_batch_dims,
                    self.globals.chunk_size
                )

            if(
                self.config.template.embed_angles or 
                (self.globals.is_multimer and self.config.template.enabled)
            ):
                # [*, S = S_c + S_t, N, C_m]
                m = torch.cat(
                    [m, template_embeds["template_single_embedding"]], 
                    dim=-3
                )

                # [*, S, N]
                if(not self.globals.is_multimer):
                    torsion_angles_mask = feats["template_torsion_angles_mask"]
                    msa_mask = torch.cat(
                        [feats["msa_mask"], torsion_angles_mask[..., 2]], 
                        dim=-2
                    )
                else:
                    msa_mask = torch.cat(
                        [feats["msa_mask"], template_embeds["template_mask"]],
                        dim=-2,
                    )
<<<<<<< HEAD
        del template_feats, template_embeds, torsion_angles_mask
=======
>>>>>>> 9ab281fe

        # Embed extra MSA features + merge with pairwise embeddings
        if self.config.extra_msa.enabled:
            if(self.globals.is_multimer):
                extra_msa_fn = data_transforms_multimer.build_extra_msa_feat
            else:
                extra_msa_fn = build_extra_msa_feat
<<<<<<< HEAD

=======
            
>>>>>>> 9ab281fe
            # [*, S_e, N, C_e]
            extra_msa_feat = extra_msa_fn(feats)
            extra_msa_feat = self.extra_msa_embedder(extra_msa_feat)

            # [*, N, N, C_z]
            z = self.extra_msa_stack(
                extra_msa_feat,
                z,
                msa_mask=feats["extra_msa_mask"].to(dtype=extra_msa_feat.dtype),
                chunk_size=self.globals.chunk_size,
                pair_mask=pair_mask.to(dtype=z.dtype),
                _mask_trans=self.config._mask_trans,
            )
        del extra_msa_feat, extra_msa_fn

        # Run MSA + pair embeddings through the trunk of the network
        # m: [*, S, N, C_m]
        # z: [*, N, N, C_z]
        # s: [*, N, C_s]
        m, z, s = self.evoformer(
            m,
            z,
            msa_mask=msa_mask.to(dtype=m.dtype),
            pair_mask=pair_mask.to(dtype=z.dtype),
            chunk_size=self.globals.chunk_size,
            _mask_trans=self.config._mask_trans,
        )

        outputs["msa"] = m[..., :n_seq, :, :]
        outputs["pair"] = z
        outputs["single"] = s

        # Predict 3D structure
        outputs["sm"] = self.structure_module(
            s,
            z,
            feats["aatype"],
            mask=feats["seq_mask"].to(dtype=s.dtype),
        )
        outputs["final_atom_positions"] = atom14_to_atom37(
            outputs["sm"]["positions"][-1], feats
        )
        outputs["final_atom_mask"] = feats["atom37_atom_exists"]
        outputs["final_affine_tensor"] = outputs["sm"]["frames"][-1]

        # Save embeddings for use during the next recycling iteration

        # [*, N, C_m]
        m_1_prev = m[..., 0, :, :]

        # [*, N, N, C_z]
        z_prev = z

        # [*, N, 3]
        x_prev = outputs["final_atom_positions"]

        return outputs, m_1_prev, z_prev, x_prev

    def _disable_activation_checkpointing(self):
        self.template_embedder.template_pair_stack.blocks_per_ckpt = None
        self.evoformer.blocks_per_ckpt = None

        for b in self.extra_msa_stack.blocks:
            b.ckpt = False

    def _enable_activation_checkpointing(self):
        self.template_embedder.template_pair_stack.blocks_per_ckpt = (
            self.config.template.template_pair_stack.blocks_per_ckpt
        )
        self.evoformer.blocks_per_ckpt = (
            self.config.evoformer_stack.blocks_per_ckpt
        )

        for b in self.extra_msa_stack.blocks:
            b.ckpt = self.config.extra_msa.extra_msa_stack.ckpt

    def forward(self, batch):
        """
        Args:
            batch:
                Dictionary of arguments outlined in Algorithm 2. Keys must
                include the official names of the features in the
                supplement subsection 1.2.9.

                The final dimension of each input must have length equal to
                the number of recycling iterations.

                Features (without the recycling dimension):

                    "aatype" ([*, N_res]):
                        Contrary to the supplement, this tensor of residue
                        indices is not one-hot.
                    "target_feat" ([*, N_res, C_tf])
                        One-hot encoding of the target sequence. C_tf is
                        config.model.input_embedder.tf_dim.
                    "residue_index" ([*, N_res])
                        Tensor whose final dimension consists of
                        consecutive indices from 0 to N_res.
                    "msa_feat" ([*, N_seq, N_res, C_msa])
                        MSA features, constructed as in the supplement.
                        C_msa is config.model.input_embedder.msa_dim.
                    "seq_mask" ([*, N_res])
                        1-D sequence mask
                    "msa_mask" ([*, N_seq, N_res])
                        MSA mask
                    "pair_mask" ([*, N_res, N_res])
                        2-D pair mask
                    "extra_msa_mask" ([*, N_extra, N_res])
                        Extra MSA mask
                    "template_mask" ([*, N_templ])
                        Template mask (on the level of templates, not
                        residues)
                    "template_aatype" ([*, N_templ, N_res])
                        Tensor of template residue indices (indices greater
                        than 19 are clamped to 20 (Unknown))
                    "template_all_atom_positions"
                        ([*, N_templ, N_res, 37, 3])
                        Template atom coordinates in atom37 format
                    "template_all_atom_mask" ([*, N_templ, N_res, 37])
                        Template atom coordinate mask
                    "template_pseudo_beta" ([*, N_templ, N_res, 3])
                        Positions of template carbon "pseudo-beta" atoms
                        (i.e. C_beta for all residues but glycine, for
                        for which C_alpha is used instead)
                    "template_pseudo_beta_mask" ([*, N_templ, N_res])
                        Pseudo-beta mask
        """
        # Initialize recycling embeddings
        m_1_prev, z_prev, x_prev = None, None, None

        # Disable activation checkpointing for the first few recycling iters
        is_grad_enabled = torch.is_grad_enabled()
        self._disable_activation_checkpointing()

        # Main recycling loop
        num_iters = batch["aatype"].shape[-1]
        for cycle_no in range(num_iters):
            # Select the features for the current recycling cycle
            fetch_cur_batch = lambda t: t[..., cycle_no]
            feats = tensor_tree_map(fetch_cur_batch, batch)

            # Enable grad iff we're training and it's the final recycling layer
            is_final_iter = cycle_no == (num_iters - 1)
            with torch.set_grad_enabled(is_grad_enabled and is_final_iter):
                if is_final_iter:
                    self._enable_activation_checkpointing()
                    # Sidestep AMP bug (PyTorch issue #65766)
                    if torch.is_autocast_enabled():
                        torch.clear_autocast_cache()

                # Run the next iteration of the model
                outputs, m_1_prev, z_prev, x_prev = self.iteration(
                    feats,
                    m_1_prev,
                    z_prev,
                    x_prev,
                    _recycle=(num_iters > 1)
                )

        # Run auxiliary heads
        outputs.update(self.aux_heads(outputs))

        return outputs<|MERGE_RESOLUTION|>--- conflicted
+++ resolved
@@ -258,8 +258,6 @@
             template_feats = {
                 k: v for k, v in feats.items() if k.startswith("template_")
             }
-<<<<<<< HEAD
-=======
 
             if self.globals.is_multimer:
                 asym_id = feats["asym_id"]
@@ -277,32 +275,6 @@
                 )
             else:
                 template_embeds = self.template_embedder(
-                    template_feats,
-                    z,
-                    pair_mask.to(dtype=z.dtype),
-                    no_batch_dims,
-                    self.globals.chunk_size
-                )
->>>>>>> 9ab281fe
-
-            if self.globals.is_multimer:
-                asym_id = feats["asym_id"]
-                multichain_mask_2d = asym_id[..., None] == asym_id[..., None, :]
-                template_embeds = self.template_embedder(
-                    template_feats,
-                    z,
-                    pair_mask.to(dtype=z.dtype),
-                    no_batch_dims,
-                    chunk_size=self.globals.chunk_size,
-                    multichain_mask_2d=multichain_mask_2d,
-                )
-                feats["template_torsion_angles_mask"] = (
-                    template_embeds["template_mask"]
-                )
-                # [*, N, N, C_z]
-                z += template_embeds["template_pair_embedding"]
-            else:
-                template_embeds, z = self.template_embedder(
                     template_feats,
                     z,
                     pair_mask.to(dtype=z.dtype),
@@ -332,10 +304,7 @@
                         [feats["msa_mask"], template_embeds["template_mask"]],
                         dim=-2,
                     )
-<<<<<<< HEAD
         del template_feats, template_embeds, torsion_angles_mask
-=======
->>>>>>> 9ab281fe
 
         # Embed extra MSA features + merge with pairwise embeddings
         if self.config.extra_msa.enabled:
@@ -343,11 +312,7 @@
                 extra_msa_fn = data_transforms_multimer.build_extra_msa_feat
             else:
                 extra_msa_fn = build_extra_msa_feat
-<<<<<<< HEAD
-
-=======
-            
->>>>>>> 9ab281fe
+
             # [*, S_e, N, C_e]
             extra_msa_feat = extra_msa_fn(feats)
             extra_msa_feat = self.extra_msa_embedder(extra_msa_feat)
