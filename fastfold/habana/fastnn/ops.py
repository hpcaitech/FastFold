--- conflicted
+++ resolved
@@ -1,316 +1,313 @@
-import torch
-import torch.nn as nn
-import torch.nn.functional as F
-from einops import rearrange
-from torch.nn import LayerNorm
-
-from fastfold.habana.distributed import gather, scatter
-
-from .initializer import glorot_uniform_af
-from .kernel import bias_sigmod_ele
-
-<<<<<<< HEAD
-from fastfold.habana.distributed import gather, scatter
-from fastfold.habana.fastnn.custom_op import fused_softmax, fused_softmax_bias
-
-=======
->>>>>>> 94127c40
-CHUNK_SIZE = None
-DEBUG = False
-
-
-def set_chunk_size(chunk_size):
-    global CHUNK_SIZE
-    CHUNK_SIZE = chunk_size
-
-
-def get_chunk_size():
-    global CHUNK_SIZE
-    return CHUNK_SIZE
-
-
-class DropoutRowwise(nn.Module):
-
-    def __init__(self, p):
-        super(DropoutRowwise, self).__init__()
-        self.p = p
-        self.dropout = nn.Dropout(p=p)
-
-    def forward(self, x):
-        dropout_mask = torch.ones_like(x[:, 0:1, :, :])
-        dropout_mask = self.dropout(dropout_mask)
-        return dropout_mask * x
-
-
-class DropoutColumnwise(nn.Module):
-
-    def __init__(self, p):
-        super(DropoutColumnwise, self).__init__()
-        self.p = p
-        self.dropout = nn.Dropout(p=p)
-
-    def forward(self, x):
-        dropout_mask = torch.ones_like(x[:, :, 0:1, :])
-        dropout_mask = self.dropout(dropout_mask)
-        return dropout_mask * x
-
-
-class Transition(nn.Module):
-
-    def __init__(self, d, n=4):
-        super(Transition, self).__init__()
-        self.norm = LayerNorm(d)
-        self.linear1 = Linear(d, n * d, initializer='relu')
-        self.linear2 = Linear(n * d, d, initializer='zeros')
-
-    def forward(self, src):
-        x = self.norm(src)
-        x = self.linear2(F.relu(self.linear1(x)))
-        return src + x
-
-
-class OutProductMean(nn.Module):
-
-    def __init__(self, n_feat=64, n_feat_out=128, n_feat_proj=32):
-        super(OutProductMean, self).__init__()
-
-        self.layernormM = LayerNorm(n_feat)
-        self.linear_a = Linear(n_feat, n_feat_proj)
-        self.linear_b = Linear(n_feat, n_feat_proj)
-
-        self.o_linear = Linear(n_feat_proj * n_feat_proj,
-                               n_feat_out,
-                               initializer='zero',
-                               use_bias=True)
-
-    def forward(self, M, M_mask, Z_raw):
-        Z = torch.empty_like(Z_raw)
-        M = self.layernormM(M)
-        left_act = self.linear_a(M)
-        right_act = self.linear_b(M)
-
-        right_act_all = gather(right_act, dim=2)
-
-        M_mask = M_mask.unsqueeze(-1)
-        M_mask_col = scatter(M_mask, dim=2)
-        left_act = M_mask_col * left_act
-        right_act_all = M_mask * right_act_all
-
-        norm = torch.einsum('...ab,...ad->...bd',
-                            M_mask_col.squeeze(-1).squeeze(0),
-                            M_mask.squeeze(-1).squeeze(0)).unsqueeze(-1).unsqueeze(0)
-
-        para_dim = left_act.shape[2]
-        chunk_size = CHUNK_SIZE
-        if CHUNK_SIZE == None:
-            chunk_size = para_dim
-
-        out = []
-        for ax in range(0, para_dim, chunk_size):
-            left_act_part = left_act[:, :, ax:ax + chunk_size, :]
-
-            # O = torch.einsum('sid,sje->ijde', left_act_part.squeeze(0), right_act_all.squeeze(0))
-
-            # O = rearrange(O, 'i j d e -> i j (d e)')
-            left_shape = left_act_part.shape
-            right_shape = right_act_all.shape
-            left_act_part = left_act_part.reshape(left_shape[0], left_shape[1], left_shape[2]*left_shape[3])
-            right_act_all = right_act_all.reshape(right_shape[0], right_shape[1], right_shape[2]*right_shape[3])
-            # O = torch.einsum('...ab,...ad->...bd', left_act_part.squeeze(0), right_act_all.squeeze(0))
-            O = torch.matmul(left_act_part.squeeze(0).transpose(1, 0), right_act_all.squeeze(0))
-            O = O.reshape(left_shape[2], left_shape[3], right_shape[2], right_shape[3]).transpose(-2, -3)
-            O = O.reshape(O.shape[0], O.shape[1], O.shape[2]*O.shape[3])
-
-            O = O.unsqueeze(0)
-
-            out.append(self.o_linear(O))
-
-        Z = torch.cat(out, dim=1)
-
-        Z /= (1e-3 + norm)
-
-        return Z + Z_raw
-
-
-class Linear(nn.Linear):
-    """
-    A Linear layer with built-in nonstandard initializations. Called just
-    like torch.nn.Linear.
-    Implements the initializers in 1.11.4, plus some additional ones found
-    in the code.
-    """
-
-    def __init__(
-        self,
-        feature_in: int,
-        feature_out: int,
-        initializer: str = 'linear',
-        use_bias: bool = True,
-        bias_init: float = 0.,
-    ):
-        super(Linear, self).__init__(feature_in, feature_out, bias=use_bias)
-
-        self.use_bias = use_bias
-        if initializer == 'linear':
-            glorot_uniform_af(self.weight, gain=1.0)
-        elif initializer == 'relu':
-            glorot_uniform_af(self.weight, gain=2.0)
-        elif initializer == 'zeros':
-            nn.init.zeros_(self.weight)
-        if self.use_bias:
-            with torch.no_grad():
-                self.bias.fill_(bias_init)
-
-
-class SelfAttention(nn.Module):
-    """
-    Multi-Head SelfAttention dealing with [batch_size1, batch_size2, len, dim] tensors
-    """
-
-    def __init__(self, qkv_dim, c, n_head, out_dim, gating=True, last_bias_fuse=False):
-        super(SelfAttention, self).__init__()
-        self.qkv_dim = qkv_dim
-        self.c = c
-        self.n_head = n_head
-        self.out_dim = out_dim
-        self.gating = gating
-        self.last_bias_fuse = last_bias_fuse
-
-        self.scaling = self.c**(-0.5)
-
-        self.to_qkv = Linear(qkv_dim, 3 * n_head * c, initializer='linear', use_bias=False)
-        # self.to_q = Linear(qkv_dim, n_head * c, initializer='linear', use_bias=False)
-        # self.to_k = Linear(qkv_dim, n_head * c, initializer='linear', use_bias=False)
-        # self.to_v = Linear(qkv_dim, n_head * c, initializer='linear', use_bias=False)
-
-        if gating:
-            self.gating_bias = nn.parameter.Parameter(data=torch.ones((n_head * c,)))
-            self.gating_linear = Linear(qkv_dim, n_head * c, initializer='zero', use_bias=False)
-
-        self.o_linear = Linear(n_head * c,
-                               out_dim,
-                               initializer='zero',
-                               use_bias=(not last_bias_fuse))
-
-    def forward(self, in_data, mask, nonbatched_bias=None):
-        """
-        :param in_data: [batch_size1, batch_size2, len_qkv, qkv_dim]
-        :param bias: None or [batch_size1, batch_size2, n_head, len_q, len_kv]
-        :param nonbatched_bias: None or [batch_size1, n_head, len_q, len_kv]
-        """
-
-        para_dim = in_data.shape[1]
-        chunk_size = CHUNK_SIZE
-        if CHUNK_SIZE == None:
-            chunk_size = para_dim
-
-        output = []
-        for ax in range(0, para_dim, chunk_size):
-
-            in_data_part = in_data[:, ax:ax + chunk_size, :, :]
-            mask_part = mask[:, ax:ax + chunk_size, :]
-
-            qkv = self.to_qkv(in_data_part).chunk(3, dim=-1)
-            q, k, v = map(lambda t: rearrange(t, 'b1 b2 n (h d) -> b1 b2 h n d', h=self.n_head), qkv)
-
-            # q = self.to_q(in_data_part)
-            # k = self.to_k(in_data_part)
-            # v = self.to_v(in_data_part)
-
-            # q, k, v = map(lambda t: rearrange(t, 'b1 b2 n (h d) -> b1 b2 h n d', h=self.n_head),
-            #               [q, k, v])
-
-            q = q * self.scaling
-
-            logits = torch.matmul(q, k.transpose(-1, -2))
-
-            # logits += (1e9 * (mask_part - 1))[..., :, None, None, :]
-
-            # if nonbatched_bias is not None:
-            #     logits += nonbatched_bias.unsqueeze(1)
-            # weights = torch.softmax(logits, dim=-1)
-
-            mask00 = (1e9 * (mask_part - 1))[..., :, None, None, :]
-            if nonbatched_bias is not None:
-                weights = fused_softmax_bias(logits, mask00, nonbatched_bias.unsqueeze(1), -1)
-            else:
-                weights = fused_softmax(logits, mask00, -1)
-
-            weighted_avg = torch.matmul(weights, v)
-            weighted_avg = rearrange(weighted_avg, 'b1 b2 h n d -> b1 b2 n (h d)')
-
-            if self.gating:
-                gate_values = self.gating_linear(in_data_part)
-                weighted_avg = bias_sigmod_ele(gate_values, self.gating_bias, weighted_avg)
-
-            output.append(self.o_linear(weighted_avg))
-
-        output = torch.cat(output, dim=1)
-
-        return output
-
-
-class GlobalAttention(nn.Module):
-    """
-    Multi-Head SelfAttention dealing with [batch_size1, batch_size2, len, dim] tensors
-    """
-
-    def __init__(self, qkv_dim, c, n_head, out_dim):
-        super(GlobalAttention, self).__init__()
-        self.qkv_dim = qkv_dim
-        self.c = c
-        self.n_head = n_head
-        self.out_dim = out_dim
-
-        self.scaling = self.c**(-0.5)
-
-        self.eps = 1e-10
-        self.inf = 1e9
-
-        self.to_q = Linear(qkv_dim, c * self.n_head, use_bias=False)
-        self.to_kv = Linear(qkv_dim, 2 * c, initializer="linear", use_bias=False)
-
-        self.gating_bias = nn.parameter.Parameter(data=torch.ones((n_head * c,)))
-        self.gating_linear = Linear(qkv_dim, n_head * c, initializer="zero", use_bias=False)
-
-        self.o_linear = Linear(n_head * c, out_dim, initializer="zero")
-
-    def forward(self, m, mask):
-
-        para_dim = m.shape[1]
-        chunk_size = CHUNK_SIZE
-        if CHUNK_SIZE == None:
-            chunk_size = para_dim
-
-        output = []
-        for ax in range(0, para_dim, chunk_size):
-
-            m_part = m[:, ax:ax + chunk_size, :, :]
-            mask_part = mask[:, ax:ax + chunk_size, :]
-
-            q = torch.sum(m_part * mask_part.unsqueeze(-1),
-                          dim=-2) / (torch.sum(mask_part, dim=-1)[..., None] + self.eps)
-
-            q = self.to_q(q)
-            q = q.view(q.shape[:-1] + (self.n_head, -1))
-
-            k, v = self.to_kv(m_part).chunk(2, dim=-1)
-
-            logits = torch.matmul(q, k.transpose(-1, -2))
-
-            # logits += (1e9 * (mask_part - 1))[..., :, None, None, :]
-
-            weights = torch.softmax(logits, dim=-1)
-
-            weighted_avg = torch.matmul(weights, v)
-            weighted_avg = rearrange(weighted_avg, "b1 b2 h d -> b1 b2 (h d)")
-
-            gate_values = self.gating_linear(m_part)
-            weighted_avg = bias_sigmod_ele(gate_values, self.gating_bias,
-                                           weighted_avg.unsqueeze(-2))
-
-            output.append(self.o_linear(weighted_avg))
-
-        m = torch.cat(output, dim=1)
-
-        return m
+import torch
+import torch.nn as nn
+import torch.nn.functional as F
+from einops import rearrange
+from torch.nn import LayerNorm
+
+from fastfold.habana.distributed import gather, scatter
+
+from .initializer import glorot_uniform_af
+from .kernel import bias_sigmod_ele
+
+from fastfold.habana.distributed import gather, scatter
+from fastfold.habana.fastnn.custom_op import fused_softmax, fused_softmax_bias
+
+CHUNK_SIZE = None
+DEBUG = False
+
+
+def set_chunk_size(chunk_size):
+    global CHUNK_SIZE
+    CHUNK_SIZE = chunk_size
+
+
+def get_chunk_size():
+    global CHUNK_SIZE
+    return CHUNK_SIZE
+
+
+class DropoutRowwise(nn.Module):
+
+    def __init__(self, p):
+        super(DropoutRowwise, self).__init__()
+        self.p = p
+        self.dropout = nn.Dropout(p=p)
+
+    def forward(self, x):
+        dropout_mask = torch.ones_like(x[:, 0:1, :, :])
+        dropout_mask = self.dropout(dropout_mask)
+        return dropout_mask * x
+
+
+class DropoutColumnwise(nn.Module):
+
+    def __init__(self, p):
+        super(DropoutColumnwise, self).__init__()
+        self.p = p
+        self.dropout = nn.Dropout(p=p)
+
+    def forward(self, x):
+        dropout_mask = torch.ones_like(x[:, :, 0:1, :])
+        dropout_mask = self.dropout(dropout_mask)
+        return dropout_mask * x
+
+
+class Transition(nn.Module):
+
+    def __init__(self, d, n=4):
+        super(Transition, self).__init__()
+        self.norm = LayerNorm(d)
+        self.linear1 = Linear(d, n * d, initializer='relu')
+        self.linear2 = Linear(n * d, d, initializer='zeros')
+
+    def forward(self, src):
+        x = self.norm(src)
+        x = self.linear2(F.relu(self.linear1(x)))
+        return src + x
+
+
+class OutProductMean(nn.Module):
+
+    def __init__(self, n_feat=64, n_feat_out=128, n_feat_proj=32):
+        super(OutProductMean, self).__init__()
+
+        self.layernormM = LayerNorm(n_feat)
+        self.linear_a = Linear(n_feat, n_feat_proj)
+        self.linear_b = Linear(n_feat, n_feat_proj)
+
+        self.o_linear = Linear(n_feat_proj * n_feat_proj,
+                               n_feat_out,
+                               initializer='zero',
+                               use_bias=True)
+
+    def forward(self, M, M_mask, Z_raw):
+        Z = torch.empty_like(Z_raw)
+        M = self.layernormM(M)
+        left_act = self.linear_a(M)
+        right_act = self.linear_b(M)
+
+        right_act_all = gather(right_act, dim=2)
+
+        M_mask = M_mask.unsqueeze(-1)
+        M_mask_col = scatter(M_mask, dim=2)
+        left_act = M_mask_col * left_act
+        right_act_all = M_mask * right_act_all
+
+        norm = torch.einsum('...ab,...ad->...bd',
+                            M_mask_col.squeeze(-1).squeeze(0),
+                            M_mask.squeeze(-1).squeeze(0)).unsqueeze(-1).unsqueeze(0)
+
+        para_dim = left_act.shape[2]
+        chunk_size = CHUNK_SIZE
+        if CHUNK_SIZE == None:
+            chunk_size = para_dim
+
+        out = []
+        for ax in range(0, para_dim, chunk_size):
+            left_act_part = left_act[:, :, ax:ax + chunk_size, :]
+
+            # O = torch.einsum('sid,sje->ijde', left_act_part.squeeze(0), right_act_all.squeeze(0))
+
+            # O = rearrange(O, 'i j d e -> i j (d e)')
+            left_shape = left_act_part.shape
+            right_shape = right_act_all.shape
+            left_act_part = left_act_part.reshape(left_shape[0], left_shape[1], left_shape[2]*left_shape[3])
+            right_act_all = right_act_all.reshape(right_shape[0], right_shape[1], right_shape[2]*right_shape[3])
+            # O = torch.einsum('...ab,...ad->...bd', left_act_part.squeeze(0), right_act_all.squeeze(0))
+            O = torch.matmul(left_act_part.squeeze(0).transpose(1, 0), right_act_all.squeeze(0))
+            O = O.reshape(left_shape[2], left_shape[3], right_shape[2], right_shape[3]).transpose(-2, -3)
+            O = O.reshape(O.shape[0], O.shape[1], O.shape[2]*O.shape[3])
+
+            O = O.unsqueeze(0)
+
+            out.append(self.o_linear(O))
+
+        Z = torch.cat(out, dim=1)
+
+        Z /= (1e-3 + norm)
+
+        return Z + Z_raw
+
+
+class Linear(nn.Linear):
+    """
+    A Linear layer with built-in nonstandard initializations. Called just
+    like torch.nn.Linear.
+    Implements the initializers in 1.11.4, plus some additional ones found
+    in the code.
+    """
+
+    def __init__(
+        self,
+        feature_in: int,
+        feature_out: int,
+        initializer: str = 'linear',
+        use_bias: bool = True,
+        bias_init: float = 0.,
+    ):
+        super(Linear, self).__init__(feature_in, feature_out, bias=use_bias)
+
+        self.use_bias = use_bias
+        if initializer == 'linear':
+            glorot_uniform_af(self.weight, gain=1.0)
+        elif initializer == 'relu':
+            glorot_uniform_af(self.weight, gain=2.0)
+        elif initializer == 'zeros':
+            nn.init.zeros_(self.weight)
+        if self.use_bias:
+            with torch.no_grad():
+                self.bias.fill_(bias_init)
+
+
+class SelfAttention(nn.Module):
+    """
+    Multi-Head SelfAttention dealing with [batch_size1, batch_size2, len, dim] tensors
+    """
+
+    def __init__(self, qkv_dim, c, n_head, out_dim, gating=True, last_bias_fuse=False):
+        super(SelfAttention, self).__init__()
+        self.qkv_dim = qkv_dim
+        self.c = c
+        self.n_head = n_head
+        self.out_dim = out_dim
+        self.gating = gating
+        self.last_bias_fuse = last_bias_fuse
+
+        self.scaling = self.c**(-0.5)
+
+        self.to_qkv = Linear(qkv_dim, 3 * n_head * c, initializer='linear', use_bias=False)
+        # self.to_q = Linear(qkv_dim, n_head * c, initializer='linear', use_bias=False)
+        # self.to_k = Linear(qkv_dim, n_head * c, initializer='linear', use_bias=False)
+        # self.to_v = Linear(qkv_dim, n_head * c, initializer='linear', use_bias=False)
+
+        if gating:
+            self.gating_bias = nn.parameter.Parameter(data=torch.ones((n_head * c,)))
+            self.gating_linear = Linear(qkv_dim, n_head * c, initializer='zero', use_bias=False)
+
+        self.o_linear = Linear(n_head * c,
+                               out_dim,
+                               initializer='zero',
+                               use_bias=(not last_bias_fuse))
+
+    def forward(self, in_data, mask, nonbatched_bias=None):
+        """
+        :param in_data: [batch_size1, batch_size2, len_qkv, qkv_dim]
+        :param bias: None or [batch_size1, batch_size2, n_head, len_q, len_kv]
+        :param nonbatched_bias: None or [batch_size1, n_head, len_q, len_kv]
+        """
+
+        para_dim = in_data.shape[1]
+        chunk_size = CHUNK_SIZE
+        if CHUNK_SIZE == None:
+            chunk_size = para_dim
+
+        output = []
+        for ax in range(0, para_dim, chunk_size):
+
+            in_data_part = in_data[:, ax:ax + chunk_size, :, :]
+            mask_part = mask[:, ax:ax + chunk_size, :]
+
+            qkv = self.to_qkv(in_data_part).chunk(3, dim=-1)
+            q, k, v = map(lambda t: rearrange(t, 'b1 b2 n (h d) -> b1 b2 h n d', h=self.n_head), qkv)
+
+            # q = self.to_q(in_data_part)
+            # k = self.to_k(in_data_part)
+            # v = self.to_v(in_data_part)
+
+            # q, k, v = map(lambda t: rearrange(t, 'b1 b2 n (h d) -> b1 b2 h n d', h=self.n_head),
+            #               [q, k, v])
+
+            q = q * self.scaling
+
+            logits = torch.matmul(q, k.transpose(-1, -2))
+
+            # logits += (1e9 * (mask_part - 1))[..., :, None, None, :]
+
+            # if nonbatched_bias is not None:
+            #     logits += nonbatched_bias.unsqueeze(1)
+            # weights = torch.softmax(logits, dim=-1)
+
+            mask00 = (1e9 * (mask_part - 1))[..., :, None, None, :]
+            if nonbatched_bias is not None:
+                weights = fused_softmax_bias(logits, mask00, nonbatched_bias.unsqueeze(1), -1)
+            else:
+                weights = fused_softmax(logits, mask00, -1)
+
+            weighted_avg = torch.matmul(weights, v)
+            weighted_avg = rearrange(weighted_avg, 'b1 b2 h n d -> b1 b2 n (h d)')
+
+            if self.gating:
+                gate_values = self.gating_linear(in_data_part)
+                weighted_avg = bias_sigmod_ele(gate_values, self.gating_bias, weighted_avg)
+
+            output.append(self.o_linear(weighted_avg))
+
+        output = torch.cat(output, dim=1)
+
+        return output
+
+
+class GlobalAttention(nn.Module):
+    """
+    Multi-Head SelfAttention dealing with [batch_size1, batch_size2, len, dim] tensors
+    """
+
+    def __init__(self, qkv_dim, c, n_head, out_dim):
+        super(GlobalAttention, self).__init__()
+        self.qkv_dim = qkv_dim
+        self.c = c
+        self.n_head = n_head
+        self.out_dim = out_dim
+
+        self.scaling = self.c**(-0.5)
+
+        self.eps = 1e-10
+        self.inf = 1e9
+
+        self.to_q = Linear(qkv_dim, c * self.n_head, use_bias=False)
+        self.to_kv = Linear(qkv_dim, 2 * c, initializer="linear", use_bias=False)
+
+        self.gating_bias = nn.parameter.Parameter(data=torch.ones((n_head * c,)))
+        self.gating_linear = Linear(qkv_dim, n_head * c, initializer="zero", use_bias=False)
+
+        self.o_linear = Linear(n_head * c, out_dim, initializer="zero")
+
+    def forward(self, m, mask):
+
+        para_dim = m.shape[1]
+        chunk_size = CHUNK_SIZE
+        if CHUNK_SIZE == None:
+            chunk_size = para_dim
+
+        output = []
+        for ax in range(0, para_dim, chunk_size):
+
+            m_part = m[:, ax:ax + chunk_size, :, :]
+            mask_part = mask[:, ax:ax + chunk_size, :]
+
+            q = torch.sum(m_part * mask_part.unsqueeze(-1),
+                          dim=-2) / (torch.sum(mask_part, dim=-1)[..., None] + self.eps)
+
+            q = self.to_q(q)
+            q = q.view(q.shape[:-1] + (self.n_head, -1))
+
+            k, v = self.to_kv(m_part).chunk(2, dim=-1)
+
+            logits = torch.matmul(q, k.transpose(-1, -2))
+
+            # logits += (1e9 * (mask_part - 1))[..., :, None, None, :]
+
+            weights = torch.softmax(logits, dim=-1)
+
+            weighted_avg = torch.matmul(weights, v)
+            weighted_avg = rearrange(weighted_avg, "b1 b2 h d -> b1 b2 (h d)")
+
+            gate_values = self.gating_linear(m_part)
+            weighted_avg = bias_sigmod_ele(gate_values, self.gating_bias,
+                                           weighted_avg.unsqueeze(-2))
+
+            output.append(self.o_linear(weighted_avg))
+
+        m = torch.cat(output, dim=1)
+
+        return m