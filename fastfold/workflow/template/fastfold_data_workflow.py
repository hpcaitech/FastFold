--- conflicted
+++ resolved
@@ -122,12 +122,8 @@
         storage_dir = "file:///tmp/ray/" + os.getlogin() + "/workflow_data"
         if storage_dir is not None:
             if not os.path.exists(storage_dir):
-<<<<<<< HEAD
                 os.makedirs(storage_dir[7:], exist_ok=True)
-=======
-                os.makedirs(storage_dir, exist_ok=True)
->>>>>>> 1a33718b
-            if not ray.is_initialized():
+s            if not ray.is_initialized():
                 ray.init(storage=storage_dir)
 
         localtime = time.asctime(time.localtime(time.time()))
