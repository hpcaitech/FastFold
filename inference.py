# Copyright 2021 AlQuraishi Laboratory
# Copyright 2021 DeepMind Technologies Limited
#
# Licensed under the Apache License, Version 2.0 (the "License");
# you may not use this file except in compliance with the License.
# You may obtain a copy of the License at
#
#      http://www.apache.org/licenses/LICENSE-2.0
#
# Unless required by applicable law or agreed to in writing, software
# distributed under the License is distributed on an "AS IS" BASIS,
# WITHOUT WARRANTIES OR CONDITIONS OF ANY KIND, either express or implied.
# See the License for the specific language governing permissions and
# limitations under the License.

import argparse
import os
import random
import sys
import time
from datetime import date
import tempfile
import contextlib

import numpy as np
import torch
import torch.multiprocessing as mp
import pickle
import shutil
from fastfold.model.hub import AlphaFold

import fastfold
import fastfold.relax.relax as relax
from fastfold.common import protein, residue_constants
from fastfold.config import model_config
from fastfold.model.fastnn import set_chunk_size
from fastfold.data import data_pipeline, feature_pipeline, templates
from fastfold.data.tools import hhsearch, hmmsearch
from fastfold.workflow.template import FastFoldDataWorkFlow, FastFoldMultimerDataWorkFlow

from fastfold.utils import inject_fastnn
from fastfold.data.parsers import parse_fasta
from fastfold.utils.import_weights import import_jax_weights_
from fastfold.utils.tensor_utils import tensor_tree_map

@contextlib.contextmanager
def temp_fasta_file(fasta_str: str):
    with tempfile.NamedTemporaryFile('w', suffix='.fasta') as fasta_file:
        fasta_file.write(fasta_str)
        fasta_file.seek(0)
        yield fasta_file.name

def add_data_args(parser: argparse.ArgumentParser):
    parser.add_argument(
        '--uniref90_database_path',
        type=str,
        default=None,
    )
    parser.add_argument(
        '--mgnify_database_path',
        type=str,
        default=None,
    )
    parser.add_argument(
        '--pdb70_database_path',
        type=str,
        default=None,
    )
    parser.add_argument(
        '--uniclust30_database_path',
        type=str,
        default=None,
    )
    parser.add_argument(
        '--bfd_database_path',
        type=str,
        default=None,
    )
    parser.add_argument(
        "--pdb_seqres_database_path",
        type=str,
        default=None,
    )
    parser.add_argument(
        "--uniprot_database_path",
        type=str,
        default=None,
    )
    parser.add_argument('--jackhmmer_binary_path', type=str, default='/usr/bin/jackhmmer')
    parser.add_argument('--hhblits_binary_path', type=str, default='/usr/bin/hhblits')
    parser.add_argument('--hhsearch_binary_path', type=str, default='/usr/bin/hhsearch')
    parser.add_argument('--kalign_binary_path', type=str, default='/usr/bin/kalign')
    parser.add_argument("--hmmsearch_binary_path", type=str, default="hmmsearch")
    parser.add_argument("--hmmbuild_binary_path", type=str, default="hmmbuild")
    parser.add_argument(
        '--max_template_date',
        type=str,
        default=date.today().strftime("%Y-%m-%d"),
    )
    parser.add_argument('--obsolete_pdbs_path', type=str, default=None)
    parser.add_argument('--release_dates_path', type=str, default=None)
    parser.add_argument('--chunk_size', type=int, default=None)
    parser.add_argument('--enable_workflow', default=False, action='store_true', help='run inference with ray workflow or not')
    parser.add_argument('--inplace', default=False, action='store_true')


def inference_model(rank, world_size, result_q, batch, args):
    os.environ['RANK'] = str(rank)
    os.environ['LOCAL_RANK'] = str(rank)
    os.environ['WORLD_SIZE'] = str(world_size)
    # init distributed for Dynamic Axial Parallelism
    fastfold.distributed.init_dap()
    torch.cuda.set_device(rank)
    config = model_config(args.model_name)
    if args.chunk_size:
        config.globals.chunk_size = args.chunk_size
<<<<<<< HEAD
    config.globals.inplace = args.inplace
=======
>>>>>>> 3429e62d
    model = AlphaFold(config)
    import_jax_weights_(model, args.param_path, version=args.model_name)

    model = inject_fastnn(model)
    model = model.eval()
    model = model.cuda()

    set_chunk_size(model.globals.chunk_size)

    with torch.no_grad():
        batch = {k: torch.as_tensor(v).cuda() for k, v in batch.items()}

        t = time.perf_counter()
        out = model(batch)
        print(f"Inference time: {time.perf_counter() - t}")

    out = tensor_tree_map(lambda x: np.array(x.cpu()), out)

    result_q.put(out)

    torch.distributed.barrier()
    torch.cuda.synchronize()


def main(args):
    if args.model_preset == "multimer":
        inference_multimer_model(args)
    else:
        inference_monomer_model(args)


def inference_multimer_model(args):
    print("running in multimer mode...")
    config = model_config(args.model_name)
    
    predict_max_templates = 4

    template_featurizer = templates.HmmsearchHitFeaturizer(
        mmcif_dir=args.template_mmcif_dir,
        max_template_date=args.max_template_date,
        max_hits=predict_max_templates,
        kalign_binary_path=args.kalign_binary_path,
        release_dates_path=args.release_dates_path,
        obsolete_pdbs_path=args.obsolete_pdbs_path,
    )

    if(not args.use_precomputed_alignments):
            if args.enable_workflow:
                print("Running alignment with ray workflow...")
                alignment_runner = FastFoldMultimerDataWorkFlow(
                    jackhmmer_binary_path=args.jackhmmer_binary_path,
                    hhblits_binary_path=args.hhblits_binary_path,
                    hmmsearch_binary_path=args.hmmsearch_binary_path,
                    hmmbuild_binary_path=args.hmmbuild_binary_path,
                    uniref90_database_path=args.uniref90_database_path,
                    mgnify_database_path=args.mgnify_database_path,
                    bfd_database_path=args.bfd_database_path,
                    uniclust30_database_path=args.uniclust30_database_path,
                    uniprot_database_path=args.uniprot_database_path,
                    pdb_seqres_database_path=args.pdb_seqres_database_path,
                    use_small_bfd=(args.bfd_database_path is None),
                    no_cpus=args.cpus
                )
            else:
                alignment_runner = data_pipeline.AlignmentRunnerMultimer(
                    jackhmmer_binary_path=args.jackhmmer_binary_path,
                    hhblits_binary_path=args.hhblits_binary_path,
                    hmmsearch_binary_path=args.hmmsearch_binary_path,
                    hmmbuild_binary_path=args.hmmbuild_binary_path,
                    uniref90_database_path=args.uniref90_database_path,
                    mgnify_database_path=args.mgnify_database_path,
                    bfd_database_path=args.bfd_database_path,
                    uniclust30_database_path=args.uniclust30_database_path,
                    uniprot_database_path=args.uniprot_database_path,
                    pdb_seqres_database_path=args.pdb_seqres_database_path,
                    use_small_bfd=(args.bfd_database_path is None),
                    no_cpus=args.cpus
                )
    else:
        alignment_runner = None

    monomer_data_processor = data_pipeline.DataPipeline(
        template_featurizer=template_featurizer,
    )


    data_processor = data_pipeline.DataPipelineMultimer(
            monomer_data_pipeline=monomer_data_processor,
    )

    output_dir_base = args.output_dir
    random_seed = args.data_random_seed
    if random_seed is None:
        random_seed = random.randrange(sys.maxsize)
    
    feature_processor = feature_pipeline.FeaturePipeline(
        config.data
    )

    if not os.path.exists(output_dir_base):
        os.makedirs(output_dir_base)
    if(not args.use_precomputed_alignments):
        alignment_dir = os.path.join(output_dir_base, "alignments")
    else:
        alignment_dir = args.use_precomputed_alignments

    # Gather input sequences
    fasta_path = args.fasta_path
    with open(fasta_path, "r") as fp:
        data = fp.read()

    lines = [
        l.replace('\n', '') 
        for prot in data.split('>') for l in prot.strip().split('\n', 1)
    ][1:]
    tags, seqs = lines[::2], lines[1::2]


    for tag, seq in zip(tags, seqs):
        local_alignment_dir = os.path.join(alignment_dir, tag)
        if(args.use_precomputed_alignments is None):
            if not os.path.exists(local_alignment_dir):
                os.makedirs(local_alignment_dir)
            else:
                shutil.rmtree(local_alignment_dir)
                os.makedirs(local_alignment_dir)
            
            chain_fasta_str = f'>chain_{tag}\n{seq}\n'
            with temp_fasta_file(chain_fasta_str) as chain_fasta_path:
                if args.enable_workflow:
                    print("Running alignment with ray workflow...")
                    t = time.perf_counter()
                    alignment_runner.run(chain_fasta_path, alignment_dir=local_alignment_dir)
                    print(f"Alignment data workflow time: {time.perf_counter() - t}")
                else:
                    alignment_runner.run(chain_fasta_path, local_alignment_dir)
                
                print(f"Finished running alignment for {tag}")
                
    local_alignment_dir = alignment_dir

    feature_dict = data_processor.process_fasta(
        fasta_path=fasta_path, alignment_dir=local_alignment_dir
    )
    # feature_dict = pickle.load(open("/home/lcmql/data/features_pdb1o5d.pkl", "rb"))

    processed_feature_dict = feature_processor.process_features(
        feature_dict, mode='predict', is_multimer=True,
    )

    batch = processed_feature_dict

    manager = mp.Manager()
    result_q = manager.Queue()
    torch.multiprocessing.spawn(inference_model, nprocs=args.gpus, args=(args.gpus, result_q, batch, args))

    out = result_q.get()

    # Toss out the recycling dimensions --- we don't need them anymore
    batch = tensor_tree_map(lambda x: np.array(x[..., -1].cpu()), batch)
    
    plddt = out["plddt"]
    mean_plddt = np.mean(plddt)

    plddt_b_factors = np.repeat(plddt[..., None], residue_constants.atom_type_num, axis=-1)

    unrelaxed_protein = protein.from_prediction(features=batch,
                                                result=out,
                                                b_factors=plddt_b_factors)

    # Save the unrelaxed PDB.
    unrelaxed_output_path = os.path.join(args.output_dir,
                                            f'{tag}_{args.model_name}_unrelaxed.pdb')
    with open(unrelaxed_output_path, 'w') as f:
        f.write(protein.to_pdb(unrelaxed_protein))

    amber_relaxer = relax.AmberRelaxation(
        use_gpu=True,
        **config.relax,
    )

    # Relax the prediction.
    t = time.perf_counter()
    relaxed_pdb_str, _, _ = amber_relaxer.process(prot=unrelaxed_protein)
    print(f"Relaxation time: {time.perf_counter() - t}")

    # Save the relaxed PDB.
    relaxed_output_path = os.path.join(args.output_dir,
                                        f'{tag}_{args.model_name}_relaxed.pdb')
    with open(relaxed_output_path, 'w') as f:
        f.write(relaxed_pdb_str)


def inference_monomer_model(args):
    print("running in monomer mode...")
    config = model_config(args.model_name)

    template_featurizer = templates.TemplateHitFeaturizer(
        mmcif_dir=args.template_mmcif_dir,
        max_template_date=args.max_template_date,
        max_hits=config.data.predict.max_templates,
        kalign_binary_path=args.kalign_binary_path,
        release_dates_path=args.release_dates_path,
        obsolete_pdbs_path=args.obsolete_pdbs_path
    )

    use_small_bfd = args.preset == 'reduced_dbs'  # (args.bfd_database_path is None)
    if use_small_bfd:
        assert args.bfd_database_path is not None
    else:
        assert args.bfd_database_path is not None
        assert args.uniclust30_database_path is not None

    data_processor = data_pipeline.DataPipeline(template_featurizer=template_featurizer,)

    output_dir_base = args.output_dir
    random_seed = args.data_random_seed
    if random_seed is None:
        random_seed = random.randrange(sys.maxsize)
    feature_processor = feature_pipeline.FeaturePipeline(config.data)
    if not os.path.exists(output_dir_base):
        os.makedirs(output_dir_base)
    if (args.use_precomputed_alignments is None):
        alignment_dir = os.path.join(output_dir_base, "alignments")
    else:
        alignment_dir = args.use_precomputed_alignments

    # Gather input sequences
    with open(args.fasta_path, "r") as fp:
        fasta = fp.read()
    seqs, tags = parse_fasta(fasta)

    for tag, seq in zip(tags, seqs):
        print(f"tag:{tag}\nseq[{len(seq)}]:{seq}")
        batch = [None]
        
        fasta_path = os.path.join(args.output_dir, "tmp.fasta")
        with open(fasta_path, "w") as fp:
            fp.write(f">{tag}\n{seq}")

        print("Generating features...")
        local_alignment_dir = os.path.join(alignment_dir, tag)

        if (args.use_precomputed_alignments is None):
            if not os.path.exists(local_alignment_dir):
                os.makedirs(local_alignment_dir)
            if args.enable_workflow:
                print("Running alignment with ray workflow...")
                alignment_data_workflow_runner = FastFoldDataWorkFlow(
                    jackhmmer_binary_path=args.jackhmmer_binary_path,
                    hhblits_binary_path=args.hhblits_binary_path,
                    hhsearch_binary_path=args.hhsearch_binary_path,
                    uniref90_database_path=args.uniref90_database_path,
                    mgnify_database_path=args.mgnify_database_path,
                    bfd_database_path=args.bfd_database_path,
                    uniclust30_database_path=args.uniclust30_database_path,
                    pdb70_database_path=args.pdb70_database_path,
                    use_small_bfd=use_small_bfd,
                    no_cpus=args.cpus,
                )
                t = time.perf_counter()
                alignment_data_workflow_runner.run(fasta_path, alignment_dir=local_alignment_dir)
                print(f"Alignment data workflow time: {time.perf_counter() - t}")
            else:
                alignment_runner = data_pipeline.AlignmentRunner(
                    jackhmmer_binary_path=args.jackhmmer_binary_path,
                    hhblits_binary_path=args.hhblits_binary_path,
                    hhsearch_binary_path=args.hhsearch_binary_path,
                    uniref90_database_path=args.uniref90_database_path,
                    mgnify_database_path=args.mgnify_database_path,
                    bfd_database_path=args.bfd_database_path,
                    uniclust30_database_path=args.uniclust30_database_path,
                    pdb70_database_path=args.pdb70_database_path,
                    use_small_bfd=use_small_bfd,
                    no_cpus=args.cpus,
                )
                alignment_runner.run(fasta_path, local_alignment_dir)
                
        feature_dict = data_processor.process_fasta(fasta_path=fasta_path,
                                                alignment_dir=local_alignment_dir)

        # Remove temporary FASTA file
        os.remove(fasta_path)

        processed_feature_dict = feature_processor.process_features(
            feature_dict,
            mode='predict',
        )

        batch = processed_feature_dict

        manager = mp.Manager()
        result_q = manager.Queue()
        torch.multiprocessing.spawn(inference_model, nprocs=args.gpus, args=(args.gpus, result_q, batch, args))

        out = result_q.get()

        # Toss out the recycling dimensions --- we don't need them anymore
        batch = tensor_tree_map(lambda x: np.array(x[..., -1].cpu()), batch)
        
        plddt = out["plddt"]
        mean_plddt = np.mean(plddt)

        plddt_b_factors = np.repeat(plddt[..., None], residue_constants.atom_type_num, axis=-1)

        unrelaxed_protein = protein.from_prediction(features=batch,
                                                    result=out,
                                                    b_factors=plddt_b_factors)

        # Save the unrelaxed PDB.
        unrelaxed_output_path = os.path.join(args.output_dir,
                                                f'{tag}_{args.model_name}_unrelaxed.pdb')
        with open(unrelaxed_output_path, 'w') as f:
            f.write(protein.to_pdb(unrelaxed_protein))

        amber_relaxer = relax.AmberRelaxation(
            use_gpu=True,
            **config.relax,
        )

        # Relax the prediction.
        t = time.perf_counter()
        relaxed_pdb_str, _, _ = amber_relaxer.process(prot=unrelaxed_protein)
        print(f"Relaxation time: {time.perf_counter() - t}")

        # Save the relaxed PDB.
        relaxed_output_path = os.path.join(args.output_dir,
                                            f'{tag}_{args.model_name}_relaxed.pdb')
        with open(relaxed_output_path, 'w') as f:
            f.write(relaxed_pdb_str)


if __name__ == "__main__":
    parser = argparse.ArgumentParser()
    parser.add_argument(
        "fasta_path",
        type=str,
    )
    parser.add_argument(
        "template_mmcif_dir",
        type=str,
    )
    parser.add_argument("--use_precomputed_alignments",
                        type=str,
                        default=None,
                        help="""Path to alignment directory. If provided, alignment computation 
                is skipped and database path arguments are ignored.""")
    parser.add_argument(
        "--output_dir",
        type=str,
        default=os.getcwd(),
        help="""Name of the directory in which to output the prediction""",
    )
    parser.add_argument("--model_name",
                        type=str,
                        default="model_1",
                        help="""Name of a model config. Choose one of model_{1-5} or 
             model_{1-5}_ptm or model_{1-5}_multimer, as defined on the AlphaFold GitHub.""")
    parser.add_argument("--param_path",
                        type=str,
                        default=None,
                        help="""Path to model parameters. If None, parameters are selected
             automatically according to the model name from 
             ./data/params""")
    parser.add_argument("--cpus",
                        type=int,
                        default=12,
                        help="""Number of CPUs with which to run alignment tools""")
    parser.add_argument("--gpus",
                        type=int,
                        default=1,
                        help="""Number of GPUs with which to run inference""")
    parser.add_argument('--preset',
                        type=str,
                        default='full_dbs',
                        choices=('reduced_dbs', 'full_dbs'))
    parser.add_argument('--data_random_seed', type=str, default=None)
    parser.add_argument(
        "--model_preset",
        type=str,
        default="monomer",
        choices=["monomer", "multimer"],
        help="Choose preset model configuration - the monomer model, the monomer model with "
        "extra ensembling, monomer model with pTM head, or multimer model",
    )
    add_data_args(parser)
    args = parser.parse_args()

    if (args.param_path is None):
        args.param_path = os.path.join("data", "params", "params_" + args.model_name + ".npz")

    main(args)<|MERGE_RESOLUTION|>--- conflicted
+++ resolved
@@ -114,10 +114,7 @@
     config = model_config(args.model_name)
     if args.chunk_size:
         config.globals.chunk_size = args.chunk_size
-<<<<<<< HEAD
     config.globals.inplace = args.inplace
-=======
->>>>>>> 3429e62d
     model = AlphaFold(config)
     import_jax_weights_(model, args.param_path, version=args.model_name)
 
