![](/assets/fold.jpg)

# FastFold

[![](https://img.shields.io/badge/Paper-PDF-green?style=flat&logo=arXiv&logoColor=green)](https://arxiv.org/abs/2203.00854)
![](https://img.shields.io/badge/Made%20with-ColossalAI-blueviolet?style=flat)
![](https://img.shields.io/github/v/release/hpcaitech/FastFold)
[![GitHub license](https://img.shields.io/github/license/hpcaitech/FastFold)](https://github.com/hpcaitech/FastFold/blob/main/LICENSE)

Optimizing Protein Structure Prediction Model Training and Inference on GPU Clusters

FastFold provides a **high-performance implementation of Evoformer** with the following characteristics.

1. Excellent kernel performance on GPU platform
2. Supporting Dynamic Axial Parallelism(DAP)
    * Break the memory limit of single GPU and reduce the overall training time
    * DAP can significantly speed up inference and make ultra-long sequence inference possible
3. Ease of use
    * Huge performance gains with a few lines changes
    * You don't need to care about how the parallel part is implemented

## Installation

To install and use FastFold, you will need:
+ Python 3.8 or later
+ [NVIDIA CUDA](https://developer.nvidia.com/cuda-downloads) 11.1 or above
+ PyTorch 1.10 or above 

<<<<<<< HEAD
```shell
git clone https://github.com/hpcaitech/FastFold
cd FastFold
```
We highly recommend installing an Anaconda or Miniconda environment and install PyTorch with conda:

```shell
=======
For now, You can install FastFold:
### Using Conda (Recommended)

We highly recommend installing an Anaconda or Miniconda environment and install PyTorch with conda.
Lines below would create a new conda environment called "fastfold":

```shell
git clone https://github.com/hpcaitech/FastFold
cd FastFold
>>>>>>> ff17065a
conda env create --name=fastfold -f environment.yml
conda activate fastfold
bash scripts/patch_openmm.sh
python setup.py install
```

### Using PyPi
You can download FastFold with pre-built CUDA extensions.

```shell
<<<<<<< HEAD
python setup.py install
=======
pip install fastfold -f https://release.colossalai.org/fastfold
```

## Use Docker

### Build On Your Own
Run the following command to build a docker image from Dockerfile provided.

> Building FastFold from scratch requires GPU support, you need to use Nvidia Docker Runtime as the default when doing `docker build`. More details can be found [here](https://stackoverflow.com/questions/59691207/docker-build-with-nvidia-runtime).

```shell
cd ColossalAI
docker build -t fastfold ./docker
```

Run the following command to start the docker container in interactive mode.
```shell
docker run -ti --gpus all --rm --ipc=host fastfold bash
>>>>>>> ff17065a
```

## Usage

You can use `Evoformer` as `nn.Module` in your project after `from fastfold.model.fastnn import Evoformer`:

```python
from fastfold.model.fastnn import Evoformer
evoformer_layer = Evoformer()
```

If you want to use Dynamic Axial Parallelism, add a line of initialize with `fastfold.distributed.init_dap`.

```python
from fastfold.distributed import init_dap

init_dap(args.dap_size)
```

### Download the dataset
You can down the dataset used to train FastFold  by the script `download_all_data.sh`:

    ./scripts/download_all_data.sh data/

### Inference

You can use FastFold with `inject_fastnn`. This will replace the evoformer from OpenFold with the high performance evoformer from FastFold.

```python
from fastfold.utils import inject_fastnn

model = AlphaFold(config)
import_jax_weights_(model, args.param_path, version=args.model_name)

model = inject_fastnn(model)
```

For Dynamic Axial Parallelism, you can refer to `./inference.py`. Here is an example of 2 GPUs parallel inference:

```shell
python inference.py target.fasta data/pdb_mmcif/mmcif_files/ \
    --output_dir ./ \
    --gpus 2 \
    --uniref90_database_path data/uniref90/uniref90.fasta \
    --mgnify_database_path data/mgnify/mgy_clusters_2018_12.fa \
    --pdb70_database_path data/pdb70/pdb70 \
    --uniclust30_database_path data/uniclust30/uniclust30_2018_08/uniclust30_2018_08 \
    --bfd_database_path data/bfd/bfd_metaclust_clu_complete_id30_c90_final_seq.sorted_opt \
    --jackhmmer_binary_path `which jackhmmer` \
    --hhblits_binary_path `which hhblits` \
    --hhsearch_binary_path `which hhsearch` \
    --kalign_binary_path `which kalign`  
```
or run the script `./inference.sh`, you can change the parameter in the script
```shell
./inference.sh
```

#### inference with data workflow
alphafold's data pre-processing takes a lot of time, so we speed up the data pre-process by [ray](https://docs.ray.io/en/latest/workflows/concepts.html) workflow, to run the intference with ray workflow, you should install the package and add parameter `--enable_workflow` to cmdline or shell script `./inference.sh`
```shell
pip install ray pyarrow
```
```shell
python inference.py target.fasta data/pdb_mmcif/mmcif_files/ \
    --output_dir ./ \
    --gpus 2 \
    --uniref90_database_path data/uniref90/uniref90.fasta \
    --mgnify_database_path data/mgnify/mgy_clusters_2018_12.fa \
    --pdb70_database_path data/pdb70/pdb70 \
    --uniclust30_database_path data/uniclust30/uniclust30_2018_08/uniclust30_2018_08 \
    --bfd_database_path data/bfd/bfd_metaclust_clu_complete_id30_c90_final_seq.sorted_opt \
    --jackhmmer_binary_path `which jackhmmer` \
    --hhblits_binary_path `which hhblits` \
    --hhsearch_binary_path `which hhsearch` \
    --kalign_binary_path `which kalign`  \
    --enable_workflow 
```


## Performance Benchmark

We have included a performance benchmark script in `./benchmark`. You can benchmark the performance of Evoformer using different settings.

```shell
cd ./benchmark
torchrun --nproc_per_node=1 perf.py --msa-length 128 --res-length 256
```

Benchmark Dynamic Axial Parallelism with 2 GPUs:

```shell
cd ./benchmark
torchrun --nproc_per_node=2 perf.py --msa-length 128 --res-length 256 --dap-size 2
```

If you want to benchmark with [OpenFold](https://github.com/aqlaboratory/openfold), you need to install OpenFold first and benchmark with option `--openfold`:

```shell
torchrun --nproc_per_node=1 perf.py --msa-length 128 --res-length 256 --openfold
```

## Cite us

Cite this paper, if you use FastFold in your research publication.

```
@misc{cheng2022fastfold,
      title={FastFold: Reducing AlphaFold Training Time from 11 Days to 67 Hours}, 
      author={Shenggan Cheng and Ruidong Wu and Zhongming Yu and Binrui Li and Xiwen Zhang and Jian Peng and Yang You},
      year={2022},
      eprint={2203.00854},
      archivePrefix={arXiv},
      primaryClass={cs.LG}
}
```<|MERGE_RESOLUTION|>--- conflicted
+++ resolved
@@ -22,19 +22,11 @@
 ## Installation
 
 To install and use FastFold, you will need:
-+ Python 3.8 or later
++ Python 3.8 or 3.9.
 + [NVIDIA CUDA](https://developer.nvidia.com/cuda-downloads) 11.1 or above
 + PyTorch 1.10 or above 
 
-<<<<<<< HEAD
-```shell
-git clone https://github.com/hpcaitech/FastFold
-cd FastFold
-```
-We highly recommend installing an Anaconda or Miniconda environment and install PyTorch with conda:
 
-```shell
-=======
 For now, You can install FastFold:
 ### Using Conda (Recommended)
 
@@ -44,7 +36,6 @@
 ```shell
 git clone https://github.com/hpcaitech/FastFold
 cd FastFold
->>>>>>> ff17065a
 conda env create --name=fastfold -f environment.yml
 conda activate fastfold
 bash scripts/patch_openmm.sh
@@ -55,9 +46,6 @@
 You can download FastFold with pre-built CUDA extensions.
 
 ```shell
-<<<<<<< HEAD
-python setup.py install
-=======
 pip install fastfold -f https://release.colossalai.org/fastfold
 ```
 
@@ -76,7 +64,6 @@
 Run the following command to start the docker container in interactive mode.
 ```shell
 docker run -ti --gpus all --rm --ipc=host fastfold bash
->>>>>>> ff17065a
 ```
 
 ## Usage
